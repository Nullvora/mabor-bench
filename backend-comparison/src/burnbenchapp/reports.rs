--- conflicted
+++ resolved
@@ -143,12 +143,9 @@
         // Header
         writeln!(
             f,
-<<<<<<< HEAD
             "| {:<width_name$} | {:<width_shapes$} | {:<width_feature$} | {:<width_backend$} | {:<width_device$} | Median         |\n|{:->width_name$}--|{:->width_shapes$}--|{:->width_feature$}--|{:->width_backend$}--|{:->width_device$}--|----------------|",
-            "Benchmark", "Shapes", "Feature", "Backend", "Device", "", "", "", "", "",
-=======
-            "| {:<width_name$} | {:<width_feature$} | {:<width_backend$} | {:<width_device$} | Median         |\n|{:->width_name$}--|{:->width_feature$}--|{:->width_backend$}--|{:->width_device$}--|----------------|",
             "Benchmark",
+            "Shapes",
             "Feature",
             "Backend",
             "Device",
@@ -156,7 +153,7 @@
             "",
             "",
             "",
->>>>>>> d0148602
+            "",
             width_name = max_name_len,
             width_shapes = max_shapes_len,
             width_feature = max_feature_len,
