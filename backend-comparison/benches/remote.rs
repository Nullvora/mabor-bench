--- conflicted
+++ resolved
@@ -67,14 +67,9 @@
         }
     }
 
-<<<<<<< HEAD
     impl<'a, B: burn::backend::ir::BackendIr> Benchmark for RemoteBenchmark<'a, B> {
-        type Args = ();
-=======
-    impl<'a, B: burn::backend::BackendIr> Benchmark for RemoteBenchmark<'a, B> {
         type Input = ();
         type Output = ();
->>>>>>> 85515839
 
         fn prepare(&self) -> Self::Input {}
 
